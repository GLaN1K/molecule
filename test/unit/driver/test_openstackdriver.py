#  Copyright (c) 2015-2016 Cisco Systems, Inc.
#
#  Permission is hereby granted, free of charge, to any person obtaining a copy
#  of this software and associated documentation files (the "Software"), to
#  deal in the Software without restriction, including without limitation the
#  rights to use, copy, modify, merge, publish, distribute, sublicense, and/or
#  sell copies of the Software, and to permit persons to whom the Software is
#  furnished to do so, subject to the following conditions:
#
#  The above copyright notice and this permission notice shall be included in
#  all copies or substantial portions of the Software.
#
#  THE SOFTWARE IS PROVIDED "AS IS", WITHOUT WARRANTY OF ANY KIND, EXPRESS OR
#  IMPLIED, INCLUDING BUT NOT LIMITED TO THE WARRANTIES OF MERCHANTABILITY,
#  FITNESS FOR A PARTICULAR PURPOSE AND NONINFRINGEMENT. IN NO EVENT SHALL THE
#  AUTHORS OR COPYRIGHT HOLDERS BE LIABLE FOR ANY CLAIM, DAMAGES OR OTHER
#  LIABILITY, WHETHER IN AN ACTION OF CONTRACT, TORT OR OTHERWISE, ARISING
#  FROM, OUT OF OR IN CONNECTION WITH THE SOFTWARE OR THE USE OR OTHER
#  DEALINGS IN THE SOFTWARE.

import os
import pytest
import re

from molecule.driver import openstackdriver

# TODO(retr0h): Test instance create/delete through the openstack instance.


@pytest.fixture()
def openstack_instance(openstack_molecule_instance, request):
    return openstackdriver.OpenstackDriver(openstack_molecule_instance)


def test_name(openstack_instance):
    assert 'openstack' == openstack_instance.name


def test_instances(openstack_instance):
    assert 'aio-01' == openstack_instance.instances[0]['name']


def test_default_provider(openstack_instance):
    assert 'openstack' == openstack_instance.default_provider


def test_default_platform(openstack_instance):
    assert 'openstack' == openstack_instance.default_platform


def test_provider(openstack_instance):
    assert 'openstack' == openstack_instance.provider


def test_platform(openstack_instance):
    assert 'openstack' == openstack_instance.platform


def test_platform_setter(openstack_instance):
    openstack_instance.platform = 'foo_platform'

    assert 'foo_platform' == openstack_instance.platform


def test_valid_providers(openstack_instance):
    assert [{'name': 'openstack'}] == openstack_instance.valid_providers


def test_valid_platforms(openstack_instance):
    assert [{'name': 'openstack'}] == openstack_instance.valid_platforms


def test_ssh_config_file(openstack_instance):
    assert openstack_instance.ssh_config_file is None


def test_ansible_connection_params(openstack_instance):
    d = openstack_instance.ansible_connection_params

    assert 'ssh' == d['connection']

def test_testinfra_args(openstack_instance):
    d = openstack_instance.testinfra_args

    # TODO: Test ansible_inventory key
    assert 'ansible' == d['connection']


def test_testinfra_args(openstack_instance):
    d = openstack_instance.testinfra_args

    # TODO: Test ansible_inventory key
    assert 'ansible' == d['connection']


def test_serverspec_args(openstack_instance):
    assert {} == openstack_instance.serverspec_args


def test_login_cmd(openstack_instance):
    assert 'ssh {} -l {} -i {}' == openstack_instance.login_cmd('aio-01')


def test_login_args(openstack_instance):
    login_args = openstack_instance.login_args('aio-01')

<<<<<<< HEAD
    assert login_args[0] is None
    assert 'root' == login_args[1]
    assert re.match(r'.*\.ssh/molecule_[0-9a-fA-F]+$', login_args[2])


=======
    assert None == login_args[0]
    assert 'root' == login_args[1]
    assert re.match(r'.*\.ssh/molecule_[0-9a-fA-F]+$', login_args[2])

>>>>>>> 3797e597
def test_reset_known_hosts(openstack_instance, mocker):
    patched_os = mocker.patch('os.system')
    openstack_instance._reset_known_host_key('test')

    patched_os.assert_called_once_with('ssh-keygen -R test')


def test_get_temp_keyfile(openstack_instance):
    fileloc = openstack_instance._get_temp_keyfile()

    assert os.path.isfile(fileloc)
    assert os.path.isfile(fileloc + '.pub')


def test_cleanup_temp_keyfile(openstack_instance):
    fileloc = openstack_instance._get_temp_keyfile()
    openstack_instance._cleanup_temp_keyfile()

    assert not os.path.isfile(fileloc)
    assert not os.path.isfile(fileloc + '.pub')


def test_get_temp_keyname(openstack_instance):
    result_keypair = openstack_instance._get_temp_keyname()

    assert re.match(r'molecule_[0-9a-fA-F]+', result_keypair)<|MERGE_RESOLUTION|>--- conflicted
+++ resolved
@@ -79,6 +79,7 @@
 
     assert 'ssh' == d['connection']
 
+
 def test_testinfra_args(openstack_instance):
     d = openstack_instance.testinfra_args
 
@@ -104,18 +105,11 @@
 def test_login_args(openstack_instance):
     login_args = openstack_instance.login_args('aio-01')
 
-<<<<<<< HEAD
     assert login_args[0] is None
     assert 'root' == login_args[1]
     assert re.match(r'.*\.ssh/molecule_[0-9a-fA-F]+$', login_args[2])
 
 
-=======
-    assert None == login_args[0]
-    assert 'root' == login_args[1]
-    assert re.match(r'.*\.ssh/molecule_[0-9a-fA-F]+$', login_args[2])
-
->>>>>>> 3797e597
 def test_reset_known_hosts(openstack_instance, mocker):
     patched_os = mocker.patch('os.system')
     openstack_instance._reset_known_host_key('test')
