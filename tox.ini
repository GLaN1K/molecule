--- conflicted
+++ resolved
@@ -19,26 +19,15 @@
     yamllint>=1.11.1,<2
 
     mock==2.0.0
-<<<<<<< HEAD
-    pytest==4.4.0
+    pytest==3.6.0  # pyup: < 4 # blocked by `pytest-verbose-parametrize`
     pytest-cov==2.6.1
     pytest-helpers-namespace==2019.1.8
     pytest-mock==1.10.3
     #pytest-verbose-parametrize==1.5.1
     git+https://github.com/manahl/pytest-plugins.git@54ca3c0#egg=pytest-verbose-parametrize&subdirectory=pytest-verbose-parametrize
-    pytest-xdist==1.28.0
+    pytest-xdist==1.26.0  # pyup: < 1.28 # blocked by `pytest`
     shade==1.31.0
-    yapf>=0.25.0,<0.27
-=======
-    pytest==3.6.0  # pyup: < 4 # blocked by `pytest-verbose-parametrize`
-    pytest-cov==2.6.0
-    pytest-helpers-namespace==2019.1.8
-    pytest-mock==1.10.0
-    pytest-verbose-parametrize==1.4.0
-    pytest-xdist==1.26.0  # pyup: < 1.28 # blocked by `pytest`
-    shade==1.22.2
     yapf>=0.25.0,<0.27  # pyup: < 0.27 # disable updates, conflicts with flake8 as per https://github.com/ansible/molecule/pull/1915
->>>>>>> 8e433004
 
     ansible25: ansible>=2.5,<2.6
     ansible26: ansible>=2.6,<2.7
