[tox]
minversion = 3.8.6
envlist =
    lint
    py{27,35,36,37}-ansible{25,26,27}-{functional,unit}
    format-check
    doc
skipdist = True
skip_missing_interpreters = True
isolated_build = True

[testenv]
usedevelop = True
passenv = *
setenv =
    PYTHONDONTWRITEBYTECODE=1
deps =
    flake8>=3.6.0,<4
    yamllint>=1.11.1,<2

    mock==2.0.0
    pytest==4.4.0
    pytest-cov==2.6.1
    pytest-helpers-namespace==2019.1.8
<<<<<<< HEAD
    pytest-mock==1.10.3
    pytest-verbose-parametrize==1.5.1
    pytest-xdist==1.28.0
    shade==1.31.0
    yapf>=0.25.0,<0.27  # pyup: < 0.27 # disable updates, conflicts with flake8 as per https://github.com/ansible/molecule/pull/1915
=======
    pytest-mock==1.10.0
    pytest-verbose-parametrize==1.4.0
    pytest-xdist==1.26.0
    shade==1.22.2
    yapf>=0.25.0,<0.27
>>>>>>> e96fd5bd

    ansible25: ansible>=2.5,<2.6
    ansible26: ansible>=2.6,<2.7
    ansible27: ansible>=2.7,<2.8
    ansibledevel: git+https://github.com/ansible/ansible.git
extras =
    azure
    docker
    docs
    ec2
    gce
    linode
    lxc
    openstack
    vagrant
    windows
commands_pre =
    find {toxinidir} -type f -not -path '{toxinidir}/.tox/*' -path '*/__pycache__/*' -name '*.py[c|o]' -delete
commands =
    unit: pytest test/unit/ --cov={toxinidir}/molecule/ --no-cov-on-fail {posargs}
    functional: pytest test/functional/ {posargs}
    lint: flake8
    lint: yamllint -s test/ molecule/
whitelist_externals =
    find
# Enabling sitepackages is needed in order to avoid encountering exceptions
# caused by missing selinux python bindinds in ansible modules like template.
# Selinux python bindings are binary and they cannot be installed using pip
# in virtualenvs. Details: https://github.com/ansible/molecule/issues/1724
sitepackages = true

[testenv:lint]
deps =
    flake8>=3.6.0,<4
    yamllint>=1.11.1,<2
extras =
skip_install = true
usedevelop = false

[testenv:format]
commands =
    yapf -i -r molecule/ test/
deps = yapf>=0.25.0,<0.27
extras =
skip_install = true
usedevelop = false

[testenv:format-check]
commands =
    yapf -d -r molecule/ test/
deps = {[testenv:format]deps}
extras = {[testenv:format]extras}
skip_install = true
usedevelop = false

[testenv:doc]
# doc requires py3 due to use of f'' strings and using only python3 as
# basepython risks using python3.4 which is not supported.
basepython = python3.7
passenv = *
commands =
    python setup.py build_sphinx -n -W --builder=html
extras =
    docs

[testenv:metadata-validation]
deps =
    collective.checkdocs==0.2
    twine==1.13.0
usedevelop = False
# Ref: https://twitter.com/di_codes/status/1044358639081975813
commands =
    python -m setup checkdocs check --metadata --restructuredtext --strict --verbose
    twine check .tox/dist/*

[testenv:build-docker]
# skip under Windows
platform = ^darwin|^linux
# `usedevelop = True` overrided `skip_install` instruction, it's unwanted
usedevelop = False
# don't install Molecule in this env
skip_install = True
# don't install any Python dist deps
deps =
    setuptools_scm==3.2.0
# reset pre-commands
commands_pre =
# build the docker container
commands =
    sh -c '\
    TAG=$(python -c "from setuptools_scm import get_version; print(get_version())") && \
    echo Building version "$TAG"... && \
    sudo docker build \
        --pull --rm \
        {posargs:-t ansible/molecule:$TAG} .\
    '
whitelist_externals =
    sh


[testenv:build-dists-local]
description =
    Generate dists which may be not ready
    for upload to PyPI because of
    containing PEP440 local version part
# `usedevelop = true` overrides `skip_install` instruction, it's unwanted
usedevelop = false
# don't install molecule itself in this env
skip_install = true
deps =
    pep517 >= 0.5.0
setenv =
commands =
    python -m pep517.build \
      --source \
      --binary \
      --out-dir {toxinidir}/dist/ \
      {toxinidir}

[testenv:build-dists]
description = Generate dists ready for upload to PyPI
usedevelop = {[testenv:build-dists-local]usedevelop}
skip_install = {[testenv:build-dists-local]skip_install}
deps = {[testenv:build-dists-local]deps}
setenv =
    PYPI_UPLOAD = true
commands =
    rm -rfv {toxinidir}/dist/
    {[testenv:build-dists-local]commands}
whitelist_externals =
    rm
    {[testenv]whitelist_externals}<|MERGE_RESOLUTION|>--- conflicted
+++ resolved
@@ -22,19 +22,11 @@
     pytest==4.4.0
     pytest-cov==2.6.1
     pytest-helpers-namespace==2019.1.8
-<<<<<<< HEAD
     pytest-mock==1.10.3
     pytest-verbose-parametrize==1.5.1
     pytest-xdist==1.28.0
     shade==1.31.0
-    yapf>=0.25.0,<0.27  # pyup: < 0.27 # disable updates, conflicts with flake8 as per https://github.com/ansible/molecule/pull/1915
-=======
-    pytest-mock==1.10.0
-    pytest-verbose-parametrize==1.4.0
-    pytest-xdist==1.26.0
-    shade==1.22.2
     yapf>=0.25.0,<0.27
->>>>>>> e96fd5bd
 
     ansible25: ansible>=2.5,<2.6
     ansible26: ansible>=2.6,<2.7
