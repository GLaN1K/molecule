--- conflicted
+++ resolved
@@ -60,12 +60,9 @@
         :return: None
         """
         self.add_cli_arg('inventory', self._inventory)
-<<<<<<< HEAD
         options = self._config.merge_dicts(self._config.provisioner.options,
                                            self._cli)
-=======
         options = self._cli
->>>>>>> f5f3e759
         verbose_flag = util.verbose_flag(options)
 
         self._ansible_playbook_command = sh.ansible_playbook.bake(
