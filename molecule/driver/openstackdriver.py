#  Copyright (c) 2015-2016 Cisco Systems, Inc.
#
#  Permission is hereby granted, free of charge, to any person obtaining a copy
#  of this software and associated documentation files (the "Software"), to
#  deal in the Software without restriction, including without limitation the
#  rights to use, copy, modify, merge, publish, distribute, sublicense, and/or
#  sell copies of the Software, and to permit persons to whom the Software is
#  furnished to do so, subject to the following conditions:
#
#  The above copyright notice and this permission notice shall be included in
#  all copies or substantial portions of the Software.
#
#  THE SOFTWARE IS PROVIDED "AS IS", WITHOUT WARRANTY OF ANY KIND, EXPRESS OR
#  IMPLIED, INCLUDING BUT NOT LIMITED TO THE WARRANTIES OF MERCHANTABILITY,
#  FITNESS FOR A PARTICULAR PURPOSE AND NONINFRINGEMENT. IN NO EVENT SHALL THE
#  AUTHORS OR COPYRIGHT HOLDERS BE LIABLE FOR ANY CLAIM, DAMAGES OR OTHER
#  LIABILITY, WHETHER IN AN ACTION OF CONTRACT, TORT OR OTHERWISE, ARISING
#  FROM, OUT OF OR IN CONNECTION WITH THE SOFTWARE OR THE USE OR OTHER
#  DEALINGS IN THE SOFTWARE.

import collections
import hashlib
import os
import socket
import sys
import time

import paramiko
try:
    import shade
except ImportError:  # pragma: no cover
    sys.exit('ERROR: Driver missing, install shade.')

from molecule import util
from molecule.driver import basedriver


class OpenstackDriver(basedriver.BaseDriver):
    def __init__(self, molecule):
        super(OpenstackDriver, self).__init__(molecule)
        self._provider = self._get_provider()
        self._platform = self._get_platform()
        self._openstack = shade.openstack_cloud()

    @property
    def name(self):
        return 'openstack'

    @property
    def instances(self):
        return self.molecule.config.config['openstack']['instances']

    @property
    def ip_pool(self):
        return self.molecule.config.config['openstack'].get('ip_pool')

    @property
    def default_provider(self):
        return self._provider

    @property
    def default_platform(self):
        return self._platform

    @property
    def provider(self):
        return self._provider

    @property
    def platform(self):
        return self._platform

    @platform.setter
    def platform(self, val):
        self._platform = val

    @property
    def valid_providers(self):
        return [{'name': self.provider}]

    @property
    def valid_platforms(self):
        return [{'name': self.platform}]

    @property
    def ssh_config_file(self):
        return

    @property
    def ansible_connection_params(self):
        return {'connection': 'ssh'}

    @property
    def testinfra_args(self):
        return {
            'ansible_inventory':
            self.molecule.config.config['ansible']['inventory_file'],
            'connection': 'ansible'
        }

    @property
    def serverspec_args(self):
        return {}

    def up(self, no_provision=True):
        self.molecule.state.change_state('driver', self.name)
        kpn = self._get_keypair()

        active_instances = self._openstack.list_servers()
        active_instance_names = {
            instance['name']: instance['status']
            for instance in active_instances
        }

        util.print_warn('Creating openstack instances...')
        for instance in self.instances:
            if instance['name'] not in active_instance_names:
                msg = '\tBringing up {}...'.format(instance['name'])
                util.print_info(msg)
                server = self._openstack.create_server(
                    name=instance['name'],
                    image=self._openstack.get_image(instance['image']),
                    flavor=self._openstack.get_flavor(instance['flavor']),
                    auto_ip=True,
                    wait=True,
                    key_name=kpn,
<<<<<<< HEAD
                    ip_pool=instance.get('ip_pool')
                    if instance.get('ip_pool') else self.ip_pool,
                    security_groups=instance['security_groups']
                    if 'security_groups' in instance else None)
=======
                    security_groups=instance.get('security_groups', []))
>>>>>>> ef02c8ea
                self._reset_known_host_key(server['interface_ip'])
                instance['created'] = True
                num_retries = 0
                while not self._check_ssh_availability(
                        server['interface_ip'],
                        instance['sshuser'],
                        timeout=6,
                        sshkey_filename=self._get_keyfile(
                        )) or num_retries == 5:
                    util.print_info('\t Waiting for ssh availability...')
                    num_retries += 1

    def destroy(self):
        util.print_info('Deleting openstack instances...')

        active_instances = self._openstack.list_servers()
        active_instance_names = {
            instance['name']: instance['id']
            for instance in active_instances
        }

        for instance in self.instances:
            util.print_warn('\tRemoving {}...'.format(instance['name']))
            if instance['name'] in active_instance_names:
                if not self._openstack.delete_server(
                        active_instance_names[instance['name']], wait=True):
                    msg = 'Unable to remove {}.'.format(instance['name'])
                    util.print_error(msg)
                else:
                    util.print_success('\tRemoved {}.'.format(instance[
                        'name']))
                    instance['created'] = False

        # cleanup any molecule generated ssh keysfiles
        self._cleanup_temp_keypair()
        self._cleanup_temp_keyfile()

    def status(self):
        Status = collections.namedtuple('Status',
                                        ['name', 'state', 'provider'])
        status_list = []
        for instance in self.instances:
            if self._instance_is_accessible(instance):
                status_list.append(
                    Status(
                        name=instance['name'],
                        state='UP',
                        provider=self.provider))
            else:
                status_list.append(
                    Status(
                        name=instance['name'],
                        state='not_created',
                        provider=self.provider))

        return status_list

    def conf(self, name=None, ssh_config=False):
        inventory_file = self.molecule.config.config['ansible'][
            'inventory_file']
        if os.path.exists(inventory_file):
            with open(inventory_file) as stream:
                for line in stream:
                    if len(line.split()) > 0 and line.split()[0] == name:
                        ansible_host = line.split()[1]
                        host_address = ansible_host.split('=')[1]
                        return host_address
        return

    def inventory_entry(self, instance):
        template = self._host_template()

        for server in self._openstack.list_servers(detailed=False):
            if server['name'] == instance['name']:
                server_config = {
                    'hostname': instance['name'],
                    'interface_ip_address': server['interface_ip'],
                    'ssh_username': instance['sshuser'],
                    'ssh_key_filename': self._get_keyfile()
                }
                return template.format(**server_config)
        return ''

    def login_cmd(self, instance_name):
        return 'ssh {} -l {} -i {}'

    def login_args(self, instance_name):
        # Try to retrieve the SSH configuration of the host.
        conf = self.conf(name=instance_name)
        user = ''
        keyfile = self._get_keyfile()

        for instance in self.instances:
            if instance_name == instance['name']:
                user = instance['sshuser']

        return [conf, user, keyfile]

    def _get_provider(self):
        return 'openstack'

    def _get_platform(self):
        return 'openstack'

    def _get_keypair(self):
        if ('keypair' in self.molecule.config.config['openstack']):
            return self.molecule.config.config['openstack']['keypair']
        else:
            return self._get_temp_keypair()

    def _get_keyfile(self):
        if ('keyfile' in self.molecule.config.config['openstack']):
            return os.path.expanduser(self.molecule.config.config['openstack'][
                'keyfile'])
        else:
            return self._get_temp_keyfile()

    def _get_temp_keypair(self):
        kpn = self._get_temp_keyname()

        if not self._openstack.search_keypairs(kpn):
            msg = '\tCreating openstack keypair {}...'.format(kpn)
            util.print_info(msg)
            pub_key_file = self._get_keyfile() + '.pub'
            self._openstack.create_keypair(kpn,
                                           open(pub_key_file,
                                                'r').read().strip())

        return kpn

    def _get_temp_keyfile(self):
        kn = self._get_temp_keyname()
        kl = self._get_temp_keylocation()
        pvtloc = kl + '/' + kn
        publoc = kl + '/' + kn + '.pub'

        if not os.path.exists(pvtloc):
            util.print_info('\tCreating local ssh key {}...'.format(pvtloc))
            k = paramiko.RSAKey.generate(2048)
            k.write_private_key_file(pvtloc)
            # write the public key too
            pub = paramiko.RSAKey(filename=pvtloc)
            with open(publoc, 'w') as f:
                f.write("%s %s" % (pub.get_name(), pub.get_base64()))

        return pvtloc

    def _get_temp_keyname(self):
        mpath = os.path.abspath(self.molecule.config.config['molecule'][
            'molecule_dir'])
        return 'molecule_' + hashlib.sha256(mpath).hexdigest()[:10]

    def _get_temp_keylocation(self):
        loc = self.molecule.config.config['molecule']['molecule_dir'] + '/.ssh'
        if not os.path.exists(loc):
            os.makedirs(loc)
        return os.path.abspath(loc)

    def _reset_known_host_key(self, hostname):
        return os.system('ssh-keygen -R {}'.format(hostname))

    def _check_ssh_availability(self, hostip, user, timeout, sshkey_filename):
        ssh = paramiko.SSHClient()
        ssh.load_system_host_keys()
        ssh.set_missing_host_key_policy(paramiko.AutoAddPolicy())
        try:
            ssh.connect(hostip, username=user, key_filename=sshkey_filename)
            return True
        except (paramiko.BadHostKeyException, paramiko.AuthenticationException,
                paramiko.SSHException, socket.error):
            time.sleep(timeout)
            return False

    def _cleanup_temp_keypair(self):
        # if we don't have a keypair config, delete the temp one
        if ('keypair' not in self.molecule.config.config['openstack']):
            kpn = self._get_temp_keyname()
            if self._openstack.search_keypairs(kpn):
                msg = '\tRemoving openstack keypair {}...'.format(kpn)
                util.print_warn(msg)
                if not self._openstack.delete_keypair(kpn):
                    msg = 'Unable to remove openstack keypair {}.'.format(kpn)
                    util.print_error(msg)
                else:
                    msg = '\tRemoved openstack keypair {}.'.format(kpn)
                    util.print_success(msg)

    def _cleanup_temp_keyfile(self):
        # if we don't have a keyfile config, delete the temp one
        if ('keyfile' not in self.molecule.config.config['openstack']):
            kn = self._get_temp_keyname()
            kl = self._get_temp_keylocation()
            pvtloc = kl + '/' + kn
            publoc = kl + '/' + kn + '.pub'
            if os.path.exists(pvtloc):
                util.print_warn('\tRemoving {}...'.format(pvtloc))
                os.remove(pvtloc)
            if os.path.exists(publoc):
                util.print_warn('\tRemoving {}...'.format(publoc))
                os.remove(publoc)

    def _host_template(self):
        return ('{hostname} ansible_ssh_host={interface_ip_address} '
                'ansible_ssh_user={ssh_username} '
                'ansible_ssh_private_key_file={ssh_key_filename} '
                'ansible_ssh_extra_args="-o ConnectionAttempts=5"\n')

    def _instance_is_accessible(self, instance):
        instance_ip = self.conf(instance['name'])
        if instance_ip is not None:
            return self._check_ssh_availability(
                instance_ip,
                instance['sshuser'],
                timeout=0,
                sshkey_filename=self._get_keyfile())
        return False<|MERGE_RESOLUTION|>--- conflicted
+++ resolved
@@ -124,14 +124,9 @@
                     auto_ip=True,
                     wait=True,
                     key_name=kpn,
-<<<<<<< HEAD
                     ip_pool=instance.get('ip_pool')
                     if instance.get('ip_pool') else self.ip_pool,
-                    security_groups=instance['security_groups']
-                    if 'security_groups' in instance else None)
-=======
                     security_groups=instance.get('security_groups', []))
->>>>>>> ef02c8ea
                 self._reset_known_host_key(server['interface_ip'])
                 instance['created'] = True
                 num_retries = 0
